--- conflicted
+++ resolved
@@ -49,9 +49,6 @@
         """
         super().__init__()
 
-<<<<<<< HEAD
-        self.train_round = 1
-        self.test_round = 1
         self.client_id = client_id
         self.client_state_save_path = (
             (client_state_save_path + f"/client_{self.client_id}")
@@ -60,14 +57,6 @@
         )
         self.hist: Dict[str, Dict[str, Any]] = defaultdict(dict)
         self.num_epochs: int = config["num_epochs"]
-=======
-        self.train_round_count = 1
-        self.test_round_count = 1
-        self.client_id = int(client_id)
-        self.client_state_save_path = client_state_save_path
-        self.config = config
-        self.num_local_epochs: int = config.num_local_epochs
->>>>>>> 7de9a25f
         self.model_manager = model_manager_class(
             client_id=self.client_id,
             config=config,
@@ -89,10 +78,6 @@
         Args:
             parameters: parameters to set the model to.
         """
-<<<<<<< HEAD
-        _ = evaluate
-=======
->>>>>>> 7de9a25f
         model_keys = [
             k
             for k in self.model_manager.model.state_dict().keys()
@@ -138,16 +123,7 @@
         train_results = self.perform_train()
 
         # Update train history
-<<<<<<< HEAD
-        self.hist[str(self.train_round)] = {
-            **self.hist[str(self.train_round)],
-            "trn": train_results,
-        }
-=======
->>>>>>> 7de9a25f
         print("<------- TRAIN RESULTS -------> :", train_results)
-
-        self.train_round += 1
 
         return self.get_parameters(config), self.model_manager.train_dataset_size(), {}
 
@@ -172,17 +148,6 @@
         test_results = self.model_manager.test()
         print("<------- TEST RESULTS -------> :", test_results)
 
-<<<<<<< HEAD
-        # Update test history
-        self.hist[str(self.test_round)] = {
-            **self.hist[str(self.test_round)],
-            "tst": test_results,
-        }
-        self.test_round += 1
-
-=======
-        self.test_round_count += 1
->>>>>>> 7de9a25f
         return (
             test_results.get("loss", 0.0),
             self.model_manager.test_dataset_size(),
@@ -224,9 +189,9 @@
                 ]
             )
 
-        params_dict = zip(model_keys, parameters)
-
-        state_dict = OrderedDict({k: torch.tensor(v) for k, v in params_dict})
+        state_dict = OrderedDict(
+            (k, torch.from_numpy(v)) for k, v in zip(model_keys, parameters)
+        )
 
         self.model_manager.model.set_parameters(state_dict)
 
