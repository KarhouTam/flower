--- conflicted
+++ resolved
@@ -38,10 +38,5 @@
     "ShardPartitioner",
     "SizePartitioner",
     "SquarePartitioner",
-<<<<<<< HEAD
-    "ShardPartitioner",
-    "ExponentialPartitioner",
     "SemanticPartitioner"
-=======
->>>>>>> e2d51638
 ]